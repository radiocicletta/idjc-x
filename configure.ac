--- conflicted
+++ resolved
@@ -47,20 +47,6 @@
             [    }],
             [AC_DEFINE(FFMPEG_AVCODEC, 1, [if set use legacy include file location]) AC_MSG_RESULT([yes])],
             [AC_MSG_RESULT([no])]
-            
-<<<<<<< HEAD
-            AC_MSG_CHECKING([for avcodec.h in legacy ffmpeg directory])
-            gcc $(pkg-config --cflags libavcodec) ffmpeg_avcodec.c -o /dev/null >/dev/null 2>&1
-            if test $? -eq 0 ; then
-                AC_MSG_RESULT([yes])
-                AC_DEFINE(FFMPEG_AVCODEC, 1, [if set use legacy include file location])
-            else
-                AC_MSG_RESULT([no])
-            fi
-            
-            AC_CHECK_LIB([avcodec],[avcodec_decode_audio3], AC_DEFINE(AVCODEC_DECODE_AUDIO3, 1,[Used in avcodecdecode.c]))
-            AC_CHECK_LIB([avcodec],[avcodec_open2], AC_DEFINE(AVCODEC_OPEN2, 1,[Used in avcodecdecode.c]))
-=======
             AC_MSG_CHECKING([for avcodec.h in libavcodec directory])
             AC_TRY_LINK([#include <libavcodec/avcodec.h>],
             [int main(void)]
@@ -74,7 +60,6 @@
             ))
 
             AC_CHECK_LIB([avcodec],[avcodec_decode_audio4], :, AC_MSG_ERROR("configure with --disable-libav or update ffmpeg/libav"))
->>>>>>> bf03573d
             ],
             AC_SUBST(HAVE_AVCODEC, 0)
 
