--- conflicted
+++ resolved
@@ -42,11 +42,8 @@
 #include "dbconvert.h"
 #include "compressor.h"
 #include "xlplayer.h"
-<<<<<<< HEAD
 #include "mp3dec.h"
-=======
 #include "ialloc.h"
->>>>>>> a5f4241a
 #include "speextag.h"
 #include "sndfileinfo.h"
 #include "avcodecdecode.h"
@@ -550,7 +547,6 @@
             *dolp *= compressor_gain;
             *dorp *= compressor_gain;
 
-<<<<<<< HEAD
             #define COMMON_MIX2() \
                 do  { \
                     if (using_dsp) \
@@ -563,27 +559,9 @@
                         *lsp = *dolp; \
                         *rsp = *dorp; \
                         } \
-                    \
-                    if (twodblimit) \
-                        { \
-                        *lsp *= 0.7943; \
-                        *rsp *= 0.7943; \
-                        } \
                 } while(0)
                 
             COMMON_MIX2();
-=======
-            if (using_dsp)
-                {
-                *lsp = *dilp;
-                *rsp = *dirp;
-                }
-            else
-                {
-                *lsp = *dolp;
-                *rsp = *dorp;
-                }
->>>>>>> a5f4241a
 
             if (stream_monitor == FALSE)
                 {
@@ -683,20 +661,7 @@
                 *dolp *= compressor_gain;
                 *dorp *= compressor_gain;
 
-<<<<<<< HEAD
                 COMMON_MIX2();
-=======
-                if (using_dsp)
-                    {
-                    *lsp = *dilp;
-                    *rsp = *dirp;
-                    }
-                else
-                    {
-                    *lsp = *dolp;
-                    *rsp = *dorp;
-                    }
->>>>>>> a5f4241a
 
                 if (stream_monitor == FALSE)
                     {
@@ -760,20 +725,7 @@
                     *lpsp *= compressor_gain;
                     *rpsp *= compressor_gain;
                     
-<<<<<<< HEAD
                     COMMON_MIX2();
-=======
-                    if (using_dsp)
-                        {
-                        *lsp = *dilp;
-                        *rsp = *dirp;
-                        }
-                    else
-                        {
-                        *lsp = *dolp;
-                        *rsp = *dorp;
-                        }
->>>>>>> a5f4241a
 
                     if (stream_monitor == FALSE) /* the DJ can hear the VOIP phone call */
                         {
@@ -836,20 +788,7 @@
                         *lpsp = *dolp * mb_lc_aud;    /* voip callers get stream mix at a certain volume */ 
                         *rpsp = *dorp * mb_rc_aud;
 
-<<<<<<< HEAD
                         COMMON_MIX2();
-=======
-                        if (using_dsp)
-                            {
-                            *lsp = *dilp;
-                            *rsp = *dirp;
-                            }
-                        else
-                            {
-                            *lsp = *dolp;
-                            *rsp = *dorp;
-                            }
->>>>>>> a5f4241a
 
                         if (stream_monitor == FALSE)
                             {
@@ -1288,22 +1227,15 @@
     if (!strcmp(action, "mixstats"))
         {
         if(sscanf(mixer_string,
-<<<<<<< HEAD
                  ":%03d:%03d:%03d:%03d:%03d:%03d:%03d:%d:%1d%1d%1d%1d%1d:%1d"
-                 "%1d:%1d%1d%1d%1d:%1d:%1d:%1d:%1d:%1d:%f:%f:%1d:%f:%d:%d:%d:"
+                 "%1d:%1d%1d%1d%1d:%1d:%1d:%1d:%1d:%1d:%f:%f:%1d:%f:%d:%d:"
                  "%1d:%1d:%1d:",
                  &volume, &volume2, &crossfade, &jinglesvolume, &jinglesvolume2 , &interludevol, &mixbackvol, &jingles_playing,
                  &left_stream, &left_audio, &right_stream, &right_audio, &stream_monitor,
                  &s.new_left_pause, &s.new_right_pause, &s.flush_left, &s.flush_right, &s.flush_jingles, &s.flush_interlude,
                  &simple_mixer, &eot_alarm_set, &mixermode, &s.fadeout_f, &main_play, &(plr_l->newpbspeed), &(plr_r->newpbspeed),
-                 &speed_variance, &dj_audio_level, &crosspattern, &s.use_dsp, &twodblimit, &s.new_inter_pause,
-                 &inter_stream, &inter_audio) !=34)
-=======
-                 ":%03d:%03d:%03d:%03d:%03d:%03d:%03d:%d:%1d%1d%1d%1d%1d:%1d%1d:%1d%1d%1d%1d:%1d:%1d:%1d:%1d:%1d:%f:%f:%1d:%f:%d:%d:",
-                 &volume, &volume2, &crossfade, &jinglesvolume, &jinglesvolume2 , &interludevol, &mixbackvol, &jingles_playing,
-                 &left_stream, &left_audio, &right_stream, &right_audio, &stream_monitor,
-                 &s.new_left_pause, &s.new_right_pause, &s.flush_left, &s.flush_right, &s.flush_jingles, &s.flush_interlude, &simple_mixer, &eot_alarm_set, &mixermode, &s.fadeout_f, &main_play, &(plr_l->newpbspeed), &(plr_r->newpbspeed), &speed_variance, &dj_audio_level, &crosspattern, &s.use_dsp) !=30)
->>>>>>> a5f4241a
+                 &speed_variance, &dj_audio_level, &crosspattern, &s.use_dsp, &s.new_inter_pause,
+                 &inter_stream, &inter_audio) !=33)
             {
             fprintf(stderr, "mixer got bad mixer string\n");
             return TRUE;
