--- conflicted
+++ resolved
@@ -18,13 +18,9 @@
 			\
 				sndfiledecode.c sndfiledecode.h sndfileinfo.c sndfileinfo.h sourceclient.c sourceclient.h speextag.c		\
 			\
-<<<<<<< HEAD
-				speextag.h streamer.c streamer.h xlplayer.c xlplayer.h smoothing.c smoothing.h
-=======
 				speextag.h streamer.c streamer.h xlplayer.c xlplayer.h live_mp2_encoder.c live_mp2_encoder.h \
 			\
-				avcodec_encoder.c avcodec_encoder.h
->>>>>>> a5f4241a
+				avcodec_encoder.c avcodec_encoder.h smoothing.c smoothing.h
 
 
 idjcbe_CFLAGS = ${GLIB_CFLAGS} ${LIBAVCODEC_CFLAGS} ${LIBAVFORMAT_CFLAGS} ${LIBAVUTIL_CFLAGS} ${LIBFLAC_CFLAGS}		\
