* Changes in version 0.8.8 *

<<<<<<< HEAD
Run-time linking to libmad removed. This is a forced dependency now.

New dependency twolame adds official mp2 support for streaming, recording, playback, tagging.

Added a brand new encoder format selection user interface which eliminates the possiblity of the user to select bad encoder setting combinations. It also looks much better.
=======
Decoder module avcodecdecode.c now requests audio in float format from libavcodec with theoretically better audio quality.

Fixed deprecation warnings from avcodecdecode.c.

Fix to vu_update in python/maingui.py to allow received values to contain = characters.
>>>>>>> bf03573d

Added the ability to remove the main players' visibility. Useful for when using external players.

Added JACK audio routing for all players. This means that individual player audio effects or external players can be used.

Fixed a crash bug that would happen if a playlist control was dragged to the opposite playlist.

Merged the sourceclient and mixer modules.

Updated man pages.

Improved lockup handling code.

Lots of global variables in mixer declared static.

Recorders restart when sourceclient module goes down.

Improved restart for streams when sourceclient module goes down.

The 'Green Phone' VoIP mode now respects the 'In DJ's Mix' setting.

BSB compat fix. The runtime dynamic linking functions are in the C standard library in BSD.

Added ladish [L0] and [L1] support.

The main menu is the new method for connecting JACK ports and it can also be used to check the various connections.

The session is saved every minute. Users no longer need to close and restart to lock in settings in case IDJC freezes.

Added a main menu bar and removed obsolete menus.

* Changes in version 0.8.7 *

Added italian translation.

User interface tweaks for consistency including the greater use of GTK stock labels.

* Changes in version 0.8.6 *

Jingles player revamped.

Player headroom now also features in 'Green Phone' VoIP mode.

Resampling now defaults to 'Fast' mode. Fastest should never be used for sound quality reasons which made it a stupid default.

Added 'Random Hop' playlist mode.

Improvements to the end of track silence trimmer.

Merged the mic and aux audio features into the new concept of channel.

Bindings upper target limit values revised.

Window opener buttons replaced by a menu to save space.

Fixed double free and memory leak in audio_feed.c.

Album metadata is now logged in tracks played and history.log.

Added new Troubleshooting tab in server configuration. This includes the new ability to set the user agent string.

Added GNU gettext i18n.

Code refactored in c/audiofeed.c. No longer assumes both jack client IDs to be of the same length.

Changes made to the build system so that it now passes the "make distcheck" test.

Mouseover popup of the main media players now indicates the album if that metadata is available.

GUI remembers previous window maximized state as well as the unmaximised size.

Replaced XChat plugin with python-irclib based integrated IRC.

New profile manager.

Program launcher is now written in Python, replacing Bash.

Removed deprecated 'Application' category from the desktop file. 

Fixed libavcodecdecode.c to work with libavcodec 0.7 (Obsolete macro updated) Patch: Jonathan Nieder <jrnieder@gmail.com>

Fixed a bashism in configure.ac which would prevent building with dash as the shell. Patch: Jonathan Nieder <jrnieder@gmail.com>

Visible state for per-server metadata.

* Changes in version 0.8.5 *

GUI for metadata in the Output window updated. Now has history on the custom metadata. The fallback tag text can be set. 

Deleted cue sheets no longer hang around in the playlist - not that there is any proper support for these....

Changed the XChat message context menu to imitate that of the current XChat.

Fixed a metadata bug that would occur when the playing track was retagged using the integrated tagger.

Fixed a bug that was preventing key bindings from functioning properly upon keyboard focus loss. This was affecting the track metadata tagger.

Fixed a bug that was causing incorrect text on the server connection button.

Streams and recordings now support album metadata. New custom metadata formatting tags exist to support this change.

A new crossfader profile has been added which closely matches the inter track fade.

In playlist modes that don't suppport playlist controls a null control is rendered in the playlist instead of a blank space as was done previously.

Auto crossfade now takes into account the fade speed for timing.

New playlist mode 'Fade Over' does the same thing as the crossfade playlist control but for every track.

Sanitised the text inputs of the server dialog. Cleans off :// protocol prefixes and extra / characters on mount points.

The return of the main panel recording indicator(s) - missing since version 0.7.

Copyright year updated to 2011.

Fix to XChat plugin installer. Polished XChat file locking code.

Prokyon3 database settings recovered when saved in active mode. Hostname now saved as well.

Regression fix for player levels when a jingle is playing.

Mic icon flashes after a certain amount of time when a player is on.

Mic indicates on status by the addition of a halo around the microphone icon in the opener button.

Encoder ringbuffer size increased to accommodate really large JACK frame sizes.

Mic player headroom can be set far higher. 

Glib added to dependencies. Handles hash table duties in agc code. Hash tables and other GLib features may be used internally to a greater degree as code gets rewritten.

Improvements to the front panel mic open button text. Alt text overrides the mic number, stereo mics are indicated.

Microphones can be made subordinates of a stereo pair. Mic 1 can be paired with 2, 2 with 1, 3 with 4. This achieves two things: 1. stereo mics can be configured with one set of settings; 2. the side-chains merge to facilitate a stable stereo image. 

The number of available microphones, streamers, and recorders can be adjusted in Prefs->Feature set.

Prefs window can be expanded in size.

* Changes in version 0.8.4 *

Can now open multiple idjc instances on the same jack sound server using the
-e command line switch.

New server configuration dialog and notebook widget to replace the previous large scrolling window.

Added an empty uninstall target to libshout/Makefile.am to fix 'make uninstall' breakage.

New project website. See docsrc directory in Git source tree. Has a hand crafted Makefile not under GNU autotools control.

Added facility for entering a Shoutcast admin password for the master server.

Saved playlist in xspf format now saves playlist controls.

New playlist control for restarting the playlist from the top.

New env-up script to generate the up the ./configure file and html documentation. Both not to be found in the raw git source tree.

Merged in new midi and assignable keyboard shortcuts interface.

Cue sheets can now be added to the main player playlists. TODO: cuesheet playback.

Cue sheets now indicate type WAVE when making a cue sheet for a flac file and cue sheets now store sub-second time offset information.

The active record and stream tabs are now remembered across application restarts.

A new individual controls expander added to reduce clutter in the output window.

Reversed the hints on the Jingles player volume controls to match the main player volume control.

* Changes in version 0.8.3 *

Fixed a bug where the mp3 header was not captured resulting in corrupt vbr tags in recordings.

Fixed a frame length bug in mp3 vbr tagger in recorder. Would cause mpeg 2, mpeg 2.5 frames to overrun with their padding. This bug also appeared in the mp3tagread module and was fixed.

New feature to record FLAC files and metadata in an accompanying cue file. This does not use one of the server encoders.

New group controls feature in the output window allows operations on all server tabs simultaneously.

The listen URL now appears on the connect button.

Static metadata text now shows with the correct character encoding when streaming mp3 files.

Playlist and hostname/mountpoint info now shows with ellipses (...) when appropriate.

The metadata widget is now in each tab so that metadata formatting information can persist beyond application close.

Added an expander for server connection details which also resizes the window.

Added new kick feature widgets and rearranged the server connection buttons to be at the top of each stream tab.

Fixed a bug where the player freezes at the end of certain tracks when the player is started with the seek bar all the way to the right.

The 'Random' playlist mode now observes a pattern to eliminate repeat performance of tracks while still allowing a large element of randomness.

Track filenames are now stored when streaming or recording for use with Random playlist mode.

Renamed variable shutdown in the mixer to avoid a reported namespace collision.

* Changes in version 0.8.2 *

Fixed an out of bounds memory access in mixer.c.

Added an install button for the XChat plugin.

The stream peak meter has its audio source filtered of brief transients.

The 'Jack Ports' tab is renamed 'JACK ports' reflecting its acronym status. The aux ports are now grouped beneath the mic ports since they are both inputs, leaving output ports similarly grouped.

The advance button toggles microphones that are configured to automatically open.

The 'Player Stop' playlist control opens microphones that are configured to automatically open.

The JACK audio ports have been renamed and are listed as their true names in the Jack Ports tab in the preferences. VOIP users will need to update their .asoundrc file (the docs contain the new configuration).

Licensed as GPL2 again.

The two main window button frames at the bottom have been merged so the new mic button arrangement can scale nicely.

New mic open buttons in the main window. Only buttons for microphones currently set active are shown and the buttons indicate which microphone(s) they control. Freeform text can also be applied to the buttons.

The profile name now appears in the preferences, output, and jingles window titles (except when using the default profile where it is left blank). This reduces the ambiguity that arises when two instances of IDJC run in the same screen.

The server window is now called the output window because the user may just want to record without sending station output through a server.

The mic high pass filter now has a control to set the number of active stages.

Changes to the meters preferences. Now organised into two columns that can be switched in or out on a column by column basis. Option to hide all inactive mic meters.

The player volume control now has an inverted (for GTK) ascending level hint for GTK themes that show this.

Stream VU now appears in the stream indicators column. The mic VU meter is no more.

New microphone meters. A peak meter paired with a colour coded attenuation indicator to give a hint at the state of the mic signal processing.

Increased the number of handled microphones to four.

The microphone detail controls now have a greater degree of control and default to 0 for a flat frequency response.

The build system now recognizes python 2.6 as the minimum version.

./configure checks for the legacy location for libavcodec header files.

Automatic crossfader pass maximum time raised to 20 seconds.

Fixed an infinite loop bug in the Random playlist mode. Would occur when there was only one item in the playlist.

* Changes in version 0.8.1 *

Added the ability to drag and drop tracks from a directory's subdirectory. Two levels deep.

Added support for wma tagging and playlist metadata.

Improved transitioning of old playlist data from the 0.7 series.

Allows addition of mp3 files to the playlist when using old versions of mutagen.

* Changes in version 0.8.0 *

Altered some variable names in configure.in to produce better error messages.

Removed a namespace collision in embedded libshout.

Documentation updated.

MP3 playback can now be dithered. Option in the preferences. Default = on.

Added Replay Gain functionality. 

Untagged tracks are now typically shown with the track number cleaned off (requires track number be on the left).

Untagged tracks are now shown with black text and a No Tag message alongside in dark red.

Code to restart the idjcsourceclient module when it crashes has been fixed.

IDJC now runs in the default MALLOC_CHECK_ mode.

Fixed a bug where idjcctrl could start an encoder with bad parameters and cause memory to be freed twice.

Fixed a race condition during encoder shutdown.

Fixed a file filter preselection bug in the 'Add music' file chooser dialog.

Added a precautionary recursion limit to oggscan_eos.

Fixed an Ogg parsing problem where failure to find a valid ogg page in the right hand side caused premature termination of the search.

Fixed a problem seeking files that are in their last ten seconds of playback. Broken since 0.7.17.

Fixed the metadata timing for mp3 recordings. A metadata segment of less than ten seconds could be skipped if it was at the end of a file. Broken since 0.7.17.

Fixed the metadata timing for Ogg recordings. Broken since 0.7.17.

Tracks with quiet endings are not ended early when a server disconnect is imminent or the playlist has nearly run its course. This is to assist server handovers.

A cue file is saved for each mp3 recording. Amarok can make use of these.

./configure stops if the mutagen dependency is not fulfilled.

Recording of mp3 is now possible when the server list is empty.

Players are restarted when the current song playing gets retagged (IDJC tagger only). This is to prevent playback failure.

Dependency list updated.

Added support for multiple metadata tags.

Added APEv2 tagging capability. Includes support for monkeys audio and musepack formats.

* Changes in version 0.7.19 *

Version bump because the Sourceforge file release system is being a pain.

* Changes in version 0.7.18a *

Workaround for a regression in mutagen-1.17. The mutagen.easyid3 module can't be pulled in without first pulling in mutagen.id3 or mutagen.mp3.

* Changes in version 0.7.18 *

Added support for m4b and m4p file extensions. Synonymous with mp4.

New media metadata tagger added, based on mutagen.

Dependency removed: libmp4v2

Dependency removed: eyeD3

Dependency added: mutagen. This covers the functionality of the removed dependencies.

ID3 chapter tags lacking null terminators on the TIT2 frame are handled properly.

Added some Mac portability fixes.

The advance button now works in accordance with the fade setting.

The partially working fade in simple mixer mode is now disabled. This is reflected in the fade selector which greys out.

* Changes in version 0.7.17 *

Fixed minor layout bug in the connection box.

Removed the forced inclusion of mp4.h in mp4tag.c.

MP4 tags API updated in mp4tag.c to prevent deprecation warnings.

The DJ alarm now triggers off a deeper inspection of playlist controls. This permits correct operation of the alarm when fading to an announcement.

The DJ alarm now sounds prior to announcements.

Added playlist controls for fading between tracks. These override the fade speed of the player and can be used to fade announcements.

Added a new fading-between-tracks in-the-same-playlist feature.

Fixed a bug where the player could freeze at the end of a track after a progress bar seek that left the bar at the far right hand size.

Jingles keyboard shortcuts now work when the announcement dialog is active. The shortcut to cancel the dialog (not in editing mode) is BACKSPACE since ESC is used to stop jingles.

Added record_start and record_stop commands to idcjctrl.

Prokyon 3 database parse optimisations. Approx 15% speedup.

Conditional inclusion of jack_set_info_function function call.

Fixes to catch exceptions when there are problems connecting to a song title database.

* Changes in version 0.7.16 *

The application icon and menu entry are now installed according to the ${prefix} value, so it is possible to install to ${HOME}/.local without being root.

When the prokyon 3 database is being indexed (for the tree view) a progress bar is shown. Also the GUI is not frozen during this time as was the case previously.

The password for the prokyon 3 database is now non visible.

When using the prokyon 3 database upon loading IDJC the correct database is now used rather than the default values.

Added Fkeys control of the jingles player. Escape key is used to stop.

The scrolled window in the connection pane now has a specified size

Fixed a segfault that would occur when the main window had focus and the F8 key was pressed.

* Changes in version 0.7.15 *

Uses avcodec_decode_audio3 for libavcodec audio decoding when available.

Fixed bug in avcodecdecode.c, the samples buffer is now aligned on 64 bytes which ensures best performance and the ability to decode formats for which libavcodec uses sse instructions.

Fixed bug in avcodecdecode.c where freed memory could continue to be used.

Added some minor fixes supplied by Andrew Suffield.

Removed the option to not keep passwords over application restarts. Given the extra mouseclicks now requried in order to enter the password and no visible cue to password absence, this feature has been dropped.

Added a new connection feature to the server window. This allows for listener stats to be gathered from a list of relays as well as the master server. Aslo, stats collection can be turned off on a per server basis.

Removed directory checks and conditional inclusion for ffmpeg header files to aid compilation on certain distibutions.

Version 0.7.15_pre1 released as 0.7.14a.

* Changes in version 0.7.14a *

Server stats are now obtained in a threaded manner to prevent the possibility of lockup.

Added a new admin password entry to the server window so that in instances where the Shoutcast server has an admin password applied the stats can still be obtained.

Added and option to turn off stats retrieval on a per server basis.

Stats are additionally now displayed on a per server basis in the server window.

* Changes in version 0.7.14 *

Added 'Alternate' playlist mode.

Added listener stats retrieval. Stats are now displayed below the stream status indicator.

Dynamic runtime linking supported for libmad. MP3 playback can no longer be completely disabled.

Added prefs for how to handle faulty server connections.

Dynamic runtime linking supported for libmp3lame. MP3 streaming can no longer be completely disabled.

Added audio dumping facility to avcodecdecode.c for removing seek noise.

Fixed a bug in avcodecdecode.c which was causing delayed stopping of ape tracks.

Added support for mpc files.

Added support for ape files.

Added an external playlist mode. This allows for extremely large playlists without cluttering the playlist box.

* Changes in version 0.7.13 *

Fixed behaviour when network congestion is encountered.

* Changes in version 0.7.12a *

Fixed beeping sound that was being triggered by a gtk.Entry being filled beyond it's specified character limit, specifically when playing a track with the progress counter in countdown mode.

Fixed multiple deprecation warnings for gtk.SpinButton caused by non zero page sizes in their respective gtk.Adjustment.

* Changes in version 0.7.12 *

Fixed a problem of idjcctrl being able to crash idjc through specifying a server tab number that does not exist.

Fixed a problem with the FLAC encoder not properly registering a bitrate resulting in an inability to stream.

The About pane now displays a list of contributors to IDJC.

Added code to prevent the DJ alarm triggering twice.

Playlist menu option Add To Jingles is now greyed out for playlist controls.

Playlist controls are now processed much more quickly.

Fixed a segfault in mp3dec.c. Older versions of JACK won't trigger this.

Added a new announcement feature on the player context menu that provides a dialog box for text prompts. It's also useful as an alternative to the stop-player control. It provides more of a cue that the DJ needs to talk (if the DJ alarm wasn't enough) and opens the mic for the DJ. The keyboard shortcut is U for no particular reason.

Comp meter updated to indicate noisegate and deess attenuation levels as distinct colours.

Recordings can now be started when the connection type is set to Shoutcast and the format is set to ogg with flac or speex.

Contains brand new microphone audio processing code contributed by Stefan Fendt.

Spacebar now shortcuts for the microphone.

Added new shortcuts V for VoIP and P for private VoIP.

Keyboard focus capability has been stripped from all but the playlists which means that whenever the main window has focus that the keyboard shortcuts mechanism will be functional.

The stream peak meter now red-lines at -2dB and the VU at -7 dB.

Added a new option to cap the maximum stream audio level at -2dB. This may improve the encoding quality. When active this change is reflected in the Str Peak and Str VU meters by the drawing of a line.

Tighter timings on the interlude player. Silence detection at the end of tracks is now more aggressive. Compensated for extended quiet intro songs by inhibiting silence detect on the first 15 seconds of any track. 

Now using the python subprocess module for launching the mixer and sourceclient sub-processes to clear a deprecation warning.

Updated to work with the latest pygtk.

When LANG environment variable is not set exception TypeError is now caught for Python 2.6

The CRC is now checked on mp3 files, also sync errors and the like are checked for and not played. This prevents things like the sample rate from being misread.

Ogg/Vorbis can now be streamed at 8kbps.

* Changes in version 0.7.11a *

Added configure option --disable-static, which forces the use of shared libraries. Currently only libshout, which becomes a dependency when this option is specified.

* Changes in version 0.7.11 *

FLAC playback now requires version 1.1.3 or greater.

Configure will now warn on missing LAME dependency.

Added the capability to connect to a Prokyon3 database for the retrieval of detailed music collection metadata. Includes search/filter facility, drag and drop.

Configure options for dependencies are now forced when explicitly specified so --enable-speex="yes" will result in ./configure exiting with an error message if that dependency cannot be met.

The meter area now responds to a mouse right click by bringing up the application-wide context menu.

Added new configure options to prevent building against FLAC and speex libraries.

Added a stream status indicator to the main window.

Fixed a bug that was preventing certain session data from being saved.

Fixed a bug with regard to the requested initial state of the Monitor Mix Stream button which was causing a crash on program start.

Libshout dependency eliminated, linked statically.

Added shoutcast contact information IRC, AIM, ICQ.

* Changes in version 0.7.10 *

Reduced the size of the level meters and their text.

Changed the level meters to use the DrawingArea widget. This gives a more authentic meter appearance with the different colours on the scale but more importantly reduces CPU load massively when using certain GTK themes.

Labelled all the widgets in the crossfader bar.

Updated the Stream Mon. button to something a little less obtuse.

Added a new 'None' option to the Metadata Source chooser.

Fixed the media formats list to not show mp4/m4a when IDJC built without ffmpeg support.

Added new ./configure options to allow building without support for non-free formats:
   --disable-mad
   --disable-ffmpeg
   --disable-mp4
   --disable-lame

Removed unused JACK audio ports from the sourceclient.

Added a DSP interface via JACK which includes a bypass control.

* Changes in version 0.7.9 *

New dialog boxes control reconnecting to a server when the connection fails. Reconnection attempts will be made as many as three times after sensible time delays with the user given the option to trigger the reconnection attempt early or to cancel altogether.

Removed the faad2 dependency. AAC decoding to be done in future by ffmpeg instead. Tagging and metadata readout use libmp4v2.

Dependency include files avcodec.h and avformat.h have been moved to different directories. The build system now accounts for this.

Added a mid marker for the crossfader.

Added a selector for choosing the crossfader response curve.

Added new buttons for centering the crossfader.

Included a patch for a metadata source selector.

Improved the handling of poorly terminated Ogg streams.

Regression fix: IDJC is now capable of running when the LANG environment variable isn't set.

* Changes in version 0.7.8a *

Fixed oggdec.c to prevent infinite looping when files are added which contain unterminated streams.

Applied a patch which cleans up superfluous suggested tags in the ogg vorbis tagger when there is a case mismatch e.g. artist vs. ARTIST.

* Changes in version 0.7.8 *

Changed mp3 tab label text to upper case.

Fixed the Speex decoder so it cleanly rejects files that don't have frames_per_packet set to 1 or above.

Added a Speex encoder.

* Changes in version 0.7.7 *

Fixes to oggdec.c in the flac seek and tell callbacks. Fix to oggflacdec.c so that end of tracks are detected.

Added an OggFlac encoder. Triangular dither is applied when using 16 and 20 bit.

Fade in/out made consistent across all JACK sample rates for microphone headroom, mic and aux mute/unmute, player mute/unmute.

Track fadeout now works consistently for all JACK sample rates.

Increased media player watchdog timeout to 9 seconds to accomodate very large media files.

An english label on the compressor now reads Release, formerly Decay. Decay was used previously due it being only five letters long.

A number of compressor, noise gate, and normaliser control values have been changed to units expressed as times and time constants in milliseconds, formerly they were samples and fractions of movement per sample. The former scheme suffered from being dependent upon the JACK sample rate and also it did not follow the example of actual studio equipment.

Ogg file metadata updates occur instantaneously when using the seek bar.

Fixed oggscan_eos in oggdec.c so that all ogg/oga files should import correctly.

Added the keyword 'managed' to the Ogg/vorbis encoder configuration line for when in managed bitrate mode.

Added a new Ogg/vorbis streaming configurator. Upper and lower limits are now expressed as a percentage. Feature expansion is made possible for alternative types of Ogg stream by this new arrangement. 

Default text in the jack ports tab now reads system instead of alsa_pcm - this is compatible across different jack back ends but only for recent versions of jack.

* Changes in version 0.7.6 *

The Radio Server window is now by default larger in order not to obscure the encoding format controls.

Removed the (mp3 only) text from the Shoutcast dropdown. When Shoutcast is unavailable due to non support of LAME mp3 encoding the Shoutcast dropdown item is set insensitive.

Builds of IDJC that lack mp3 streaming support now display an mp3 tab with a message where the configuration controls would otherwise be.

Support for Icecast version 1 servers has been dropped due to lack of support in recent versions of libshout.

STREAMERS and RECORDERS environment variables now affect ./configure and can be used to set the number of streamers and recorders that will be available.

The Add Files dialog now reports which media files are supported.

Removed the EXTM3U option from prefs. The current policy is to write m3u metadata when saving playlists and to ignore it on readback.

Extended m3u metadata is now Latin1 encoded.

Cleanups to the playlist populating code.

Added pls playlist support.

Single lined m3u files can now pull in directories.

Added xspf playlist support.

Added the ability to build with pmake, which is widely used on BSD systems.

Added file bsdcompat.c to include workalikes for GNU libc extensions with an aim to get IDJC working on BSD.

Stability fixes to oggdec.c to permit malformed ogg files without locking up.

Added support for the tagging of speex (.spx) files.

Removed a line of code that was causing a visual glitch on the play progress bar at the end of a track.

Added new command line options -m, -a, -t, -s. The man page has been updated to explain what they are for.

Added a speex audio decoder.

* Changes in version 0.7.5 *

Saved Ogg streams now have the oga file extension which is the correct one to use for chained Ogg files.

Added a FLAC decoder for OggFLAC audio files.

Added a vorbis decoder replacing the libvorbisfile decoder that was present previously.

Added support for the oga (Ogg audio) file extension which is the correct one to use for chained ogg audio files.

Added a general purpose Ogg audio decoder which serves as a base for launching decoders for chained Ogg files (oga). All streams in the file can be of a distinct format and samplerate. It also handles obtaining metadata for the playlist.

Fixed a regression introduced in 0.7.4 which prevented shoutcast connections from working due to a labelling change.

* Changes in version 0.7.4 *

Visual tweaks to Prefs->General.

Server connnect button will not grey out while streaming Ogg when Shoutcast is later selected.

Ogg stream serial numbers are now set to an initial random value.

Ogg streams are now guaranteed to contain at least five ogg page outputs per second. This will prevent listener clients from presuming the stream has gone dead and disconnecting. This means that to stream it is no longer necessary to set a minimum bitrate.

The record button is now greyed out when the recording directory is not writable due to file permissions etc.

Ogg recordings now have a meta-header.

It is now possible to run multiple instances of IDJC.

JACK server connection is achieved with jack_client_open instead of the deprecated jack_client_new function.

Minor tweaks to tooltips.

Connection type chooser now indicates mp3 only for Shoutcast.

Changes to the Update, Server Connect, and Record tool tip texts to indicate why one of these buttons might be greyed out.

Record button no longer greyed out when the server connect button is greyed on account of Ogg + Shoutcast widget combination.

File choosers replaced with their more modern versions.

Updated the realtime.html documentation page.

Changed the way command line parameters are handled. Added a new option for specifying which jack server to connect to.

Added code to clean up double bolding occurrences in the playlist.

Updated the idjc man page.

New translation en_US.

New module ln_text.py to facilitate multi language support, replaces langheader.py, includes maintenance features.

* Changes in version 0.7.3 *

Documentation on the website and in the doc folder has been updated.

Option --disable-tooltips has been added to ./configure

A window showing the GPL licence text is now included as part of the program.

Removed usage hint text from the gtk.Entry in the Prefs->Event tab. The tooltip should be sufficient.

The server connect/disconnect timers deactivate once they have performed their task. They now have a default text of 00:00.

The Ogg relative upper and lower bitrate spinbuttons are greyed out when deactivated.

Fixed a bug where mp3 files with a LAME gapless tag would not play if their sample rate differed from that of the the JACK sound server.

Added a great many tooltips.

Support for new GTK tooltips API. Tooltips require PyGTK version 2.12 or later.

Bits and bobs in Prefs->General has been retitled 'Miscellaneous Features' and the various options now have descriptive labels.

Dead code has been removed.

The space where the indicator box used to be is properly removed in Basic Streamer mode.

Reduced the microphone latency to the headphones when in VOIP mode. Direct mixing rather than a jack audio bridge.

Added the option to turn off microphone audio in the DJ headphones. This is a facility for those suffering with high audio latency.

Added support for upper and mixed case file extensions. Example: Mp3, oGg, FlAc are accepted into the playlist.

* Changes in version 0.7.2a *

Fix to a regression in file kvpparse.c (memory leak).

Deactivated the pointless watchdog code in idjcsourceclient.

* Changes in version 0.7.2 *

Added gapless mp3 playback.

IDJC now runs with environment variable MALLOC_CHECK_ set to 2. This prevents IDJC from crashing when minor heap corruption occurs.

Fixed uninitialised variables bug in the mixer (metadata packet type).

Fixed uninitialised variables bug in the mixer (fade index).

Removed obsolete code from the Ogg/vobis encoder.

* Changes in version 0.7.1a *

The pop-up window now has a border.

DJ aud level now works in 'Basic Streamer' mode.

Cosmetic change to stream normalizer in prefs.

Fix for the opening vu meters causing a crash bug.

Build system fix for Ubuntu 7.10 regarding problems detecting libmp3lame.

Removed the obsolete LED indicators from the main window.

* Changes in version 0.7.1 *

The idjcctrl program now has connect and disconnect commands to allow server connection/disconnection from the command line.

Added global exception handling to vu_update to ensure thread unlocking occurs.

Added a fallback mode for decoding m4a files using ffmpeg. FAAD2 versions 2.5 and up are not supported directly by IDJC.

Added handling for corrupt m4a files in mp4decode.c.

The update button causes server reconnection when streaming to shoutcast which ensures that shoutcast servers know the correct bit rate.

Bitrate, samplerate, and number of channels info is now set before the connection is made which should resolve some shoutcast issues.

* Changes in version 0.7.0c *

Fixed regression in the X-Chat announcer which would cause the application to lock up if used.

* Changes in version 0.7.0b *
 
Fixed a regression in the playlist controls 'Stop streaming' and 'Stop recording' which was causing a lock-up to occur.

* Changes in version 0.7.0a *

Updated ebuild.

Reinstated the MP3meta=utf-8 option.

Added a DJ audio output level control in the preferences.

Removed idjcskype and its man page which are obsolete and replaced it with new documentation in the VOIP tutorial. Skype is confirmed working within IDJC.

* Changes in version 0.7.0 *

Implemented a new, more powerful streaming architecture with multiple streams possible, greater control over quality settings, ability to change the bitrate live on air, and the ability to stream from a prerecorded file with the metadata preserved.

Removed the MP3=utf8 option. This option is now always turned on meaning that mp3 metadata is always encoded as utf-8.

In the mixer altered the way microphone signals are processed when the microphone buttons are muted. This greatly reduces the amount of CPU used since half of all CPU usage by the mixer was going into processing the microphone signal.

New license: GNU General Public Licence version *3*.

* Changes in version 0.6.12a *

Streaming can now be started automatically by timer.

* Changes in version 0.6.12 *

FLAC tags are now read regardless of case.

Added a decoder for wma files (requires libavcodec and libavformat from ffmpeg).

Underscores are now allowed in profiles.

Added a 'Switch To Aux' playlist control to allow the streaming of some defualt audio source via the aux input once the playlist has run its course.

Fixed end of track detection for right player when left player was playing.

Fixed metadata reading bug for flac files where lower case tags were not being read.

MP3 encodes with greater precision. No longer limited to 16 bits audio input.

Added new executable named idjcctrl to provide a feature that allows a remote application to append files to the playlist. m3u and pls files are allowed.

Added a control for player resampling quality.

Code cleanup in xlplayer. All decoders moved to own modules.

Ogg decodes to float instead of 16 bit integer.

Added mp3 playback using libmad - optional.

Added m4a playback support with faad2 - optional.

Support for FLAC-1.1.3 and beyond has been added - FLAC is now optional.

Fixed a couple of traceback/race conditions in mixprefs.py.

The playlist popup window now correctly reports which file is playing when there are untagged files in the playlist.

Improved handling of missing LAME mp3 encoder by adding a dialog informing the user if they need to install LAME.

Removed the xine-lib dependancy.

Timeout will no longer take JACK down with it.

* Changes in version 0.6.11 *

Added a tooltip style popup window to the playlists that shows a summary of the playlist contents and indicates the track which is playing (if any).

EyeD3 is now optional. This means that idjc packages can be made regardless of whether an eyeD3 package is available for that particular distro. Tagging functionality is disabled when eyeD3 is not present and id3 tag reading is performed instead by xine-lib.

Fixed a bug where xine would be used to read ID3 tags regardless of whether eyeD3 had already done so. This was causing problems with certain files that had id3 version 1 tags and contained accented characters. This bug has also been fixed. Any failure to decode from utf-8 on the tag info xine-lib provides will result in their being decoded from latin1 instead.

Code cleanup in the limiter.

* Changes in version 0.6.10 *

Added a bug workaround so that a seek to the last second of audio of a track when using the xine-lib decoder will not occur. This was added to prevent a mixer crash.

Added an event driven commands feature in the Prefs, mainly for controlling the mixer. Included tooltips.

Changed copyright message to read 2005-2007

Added a popup menu to the prefs, server, jingles, window open buttons that contains a close option.

The locale in the mixer and server modules is now forced to 'C' to ensure proper operation of sscanf when faced with floating point numbers.

Added a playlist control for normalising the playback speed. The hotkey for this is N. Added an option to disable this to save CPU cycles and screen space.

Added playback speed control for main media players. Block size, time remaining, and finish times are appropriately affected.

* Changes in version 0.6.9 *

A new context menu puts controls for turning on/off of the various meters into the main window plus gives the ability to quit the application when running from TWM (terminal window manager) which does not display an application close button.

Cellrenderer code is now prevented from running during shutdown.

Function write_channel_data will no longer attempt a write when num_samples==0 this is to prevent the possibilitity of dereferencing a null pointer.

Function demux_channel_data will no longer generate a spurious error message and exit when num_samples==0, this done for compatibility with new libsndfile related code.

Added libsndfile based media file decoder for wav files. New dependancy libsndfile.

Replaced deprecated gtk.threads_enter/leave instances.

A xine config file is now generated automatically by idjc in the ~/.idjc directory. This prevents the loading of the unused audio and video drivers as well as preventing the probing of the most efficient memcpy method. The result is a faster startup time. The mmx memcpy method more than meets the needs of the application. On some machines the probe was causing failure.

Function xlplayer_create no longer returns before the player is fully initialised.

The mixer module initialisation is now waited upon directly, after launch by the parent.

* Changes in version 0.6.8 *

Added profile support.  To use it launch idjc as follows: idjc profilename.  This causes a dialog box to appear asking if you want to create a new profile.  A further dialog box allows you to import settings from a different profile.  The main window title-bar indicates which profile is in use whenever you are not using default.  If you don't specify a profile the default behaviour is to ask you which profile you want to use.

Fixed a crash that would occur when attempting to play from an empty playlist.

Added an option for MP3 metadata to be in UTF-8 encoding instead of the ISO8859-1(latin1).
 
Updated the X-chat plugin to show a helpful error message within X-chat whenever an announcement message is dropped due to not matching the specified nick in any of the specified channels.

* Changes in version 0.6.7b *

Fixed the pause feature.  It was causing the track silence timeout to trigger.

Track silence timeout increased from 5 to 9 seconds and the silence threshold has been raised a bit.

* Changes in version 0.6.7a *

Improvements to the compressor de-ess mechanism.

Bugfix to compressor: de-ess was being fed an uninitialised value.

Accuracy improvements to the db lookup/conversion tables.

Improvements to the soft knee compression curve in the compressor.  Values checked with gnuplot. 

* Changes in version 0.6.7 *

Changed the method used to implement the xlplayer watchdog.

Added an RMS filter to the microphone compressor.

Greatly improved the handling of launches of duplicate IDJC instances (the taskbar will flash for the currently running instance and the second instance will exit with a console error message).

Improvements to the makefiles.

Fixed the three-mixer-crashes-and-it's-out code.  IDJC will shut down cleanly and will even save the session for later restoration.

Added a desktop menu item for gnome and kde.

Major facelift for the idjc homepage which doubles as the documentation in the doc directory.

Updated the IDJC man page and added a new man page for idjcskype.

* Changes in version 0.6.6 *

Added a high quality mp3 streaming control to the server window.  This uses more CPU but the results are much better.  Also added a 24kb/s streaming mode for modem listeners.

Added a timeout to the media decoders so that the mixer will be restarted in the event of a lock-up resultant of a bad media file.

Fixed a bug where when streaming ogg with an insufficently tagged file the file metadata would contain html tags.

Fixed a bug in the Ogg/vorbis decoder where errors in an ogg file could go unhandled resulting in a mixer crash.

* Changes in version 0.6.5 *

Option to save and restore the server password added to the preferences.

The mixer module is now automatically restarted upon a crash.  This means the application will hopefully not freeze.  The main media players are bumped onto the next track so that if a corrupted track had caused the crash it will be skipped.  This feature also works when jackd is closed via killall.

Application now starts more quickly because the xine config file is used.  This has a downside in that a corrupted config file can cause xine to segfault.

Added optional support for reading file info directly from mp4/m4a files and for tagging.  This feature is dependant on libmp4ff and its header file mp4ff.h being present.

Optimisations for playlist stats reduce cpu load, also made it so meters only get updated when the new data differs.

Regression fix to the playlist controls.

* Changes in version 0.6.4a *

Audio processing is suppressed during FLAC seeking to prevent spurious audio output.

Made the stream and listen buttons mute/unmute gradually.

* Changes in version 0.6.4 *

The metadata tagger window can now be resized.

Added gapless playback (perfect for concept albums that typically lack silences between tracks).  Also the player skips to the next track after 5 seconds of silence.  This is to counter the obvious downside of having files that contain bonus tracks in your collection.

When adding controls to the playlist when a track is playing, the playing track is not now reselected afterwards.

Added a dither option mostly for people with 24 bit capable soundcards.

When the jingles sequence box is shaded it no longer collects values via doubleclick.

Implemented a whole new player architecture, dispensing with mplayer and using a simple audio decoding engine within the mixer module itself.  Benefits include quicker player startup/shutdown times and reduced system load when doing so, the ability to add new features in the future, much faster seek times.  Some file formats that worked previously may no longer play, however or may play but not be seekable.  If xine can play it so can idjc.  That means avi files can now be played (audio only).  Implemented alongside the xine decoder a FLAC and Ogg/vorbis decoder so that those formats are seekable.

* Changes in version 0.6.3 *

Additional German translation.

Removed the artificial size restrictions on text strings in the server window.

Fixed a crash that occurred when disconnecting from the server.

Fixed a problem with the shutdown code where a segfault could sometimes occur.

Added session restoration.  On by default, but can be switched off in the prefs.

Added the ability to transfer focus from one playlist to another using the left and right arrow keys.  You can now move files across using shifted left and right arrow.  Also the delete key removes files, and in addition to the space key which plays files, the backspace key causes play to stop.  M opens the microphone and < and > open left and right mic in split-mic mode. Keys 1 and 2 cause the crossfader to move to the respective player.  The c key passes the crossfader.  The t key activates the metadata [t]agger.  S inserts a [s]top control.  A inserts a transfer [a]cross control.  F inserts a [f]ade across control.

File requester directory is remembered across application restarts.

* Changes in version 0.6.2b *

Fixed an off-by-one error that resulted in heap corruption and crashes when adding Ogg files to the playlist.

* Changes in version 0.6.2a *

Fixed a freezeup bug triggered when loading an extm3u playlist in extm3u mode.

* Changes in version 0.6.2 *

Added a zero cross switch to the pause feature of the recording facility to prevent audible clicks (this makes the automatic pause feature fully usable).

Changed the digital filters to use variable type double instead of float because of blowup problems.

Changed the ceiling label in Stream Normalizer to read threshold.

Fixed a misconfiguration bug in the stream normalizer that resulted in audible clicks on the stream audio when the digital zero threshold was breached and the app had been started with the stream normalizer turned off.

* Changes in version 0.6.1b *

Partial code rewrite for Ogg metadata.  This may fix a bug that results in an infinite loop when a corrupted or non 100% compliant Ogg file is encountered.

* Changes in version 0.6.1a *

Fixed the parsing of track lengths in Ogg files.  Parsing is also much faster now.

* Changes in version 0.6.1 *

Added lead-in stripping.  Songs with quiet endings are also cut short when fadeout is on.

Added an information display for playlist blocks showing the time the block will finish, remaining time, size of any additional selections.

Now uses the python path from AM_PATH_PYTHON in the launch script.  This is preferable when there are multiple installs of python on your system so the correct one is run.

Added volume normalization to the stream audio.

Added a track length column to the playlists.

Added a history log file.  This file catalogues the song changes and server connections.  It is saved to ~/.idjc/history.log.

Added automatic module restarting for the server module (idjcserver).  If idjc was streaming at the time the server module failed, the connection will be automatically remade.  Without this feature idjc would freeze up.

Fixed a regression for when adding playlists with the file requester.

* Changes in version 0.6.0 *

Enforced minimum library versions in ./configure.

The page size for the range widgets is now set to zero which helps with rendering of the range widgets when using the QT rendering engine.

Added a fix for when the digital progress box is not big enough for its text.  An option in the prefs.

Fixed idjcserver.c so that it no longer segfaults when libshout is not present.  Added inclusion of string.h to dsp.c and pipereader.c

Added the ability to tag files live on air.  The effects propagate properly.

Added ability to stream Ogg metadata.

The streaming encoding method is now remembered across application restarts.

Increased the number of different streaming bitrates available.

* Changes in version 0.5.9a *

Fixed a bug where the music would loop if a loop option was specified in ~/.mplayer/config

Fixed a bug in the jingles player where the Sequence box would become unusable after playing jingles.

The sequence box now has focus when the jingles window is opened.

* Changes in version 0.5.9 *

The automatic crossfade speed adjustment can now be set as high as eight seconds.

The currently playing track can now be dragged in its playlist without the track stopping.

Added playlist control elements that are accessible from the playlist pop-up menu for doing such things as automatic crossfades, stopping the player, or even stopping streaming after a certain track is played.  This feature is supported in Play All mode only.

Crossfader pass-speed is now remembered.

Fixes to locale code.

The recorder can now pause automatically when there is silence in the audio.

Will now install png files for the graphics which significantly reduces the installed size. Xpm graphics will remain available.

Added dialog windows for when the connection to the radio server has been disconnected.

Added LED-style indicators in the main window for streaming and recording.

Added a shutdown confirmation dialog box that appears when you hit the application quit button and you are streaming or recording at the time.

Player settings at startup now include the Tracks Played window state and the Stream Mon button.

Drag and drop with Nautilus is now working.  Konqueror drag and drop now supports the # and % characters.

Added window resizing to the main and jingles window to reduce the need for scrolling in the playlist windows.  Window sizes are preserved across application re-starts.

The IDJC entry in the documentation directory now includes the package version number as well as the package name.  The documentation files themselves are now g-zipped.  The documention directory is now /prefix/share/doc rather than the non FHS compliant /prefix/doc directory.

* Changes in version 0.5.8 *

The locale is no longer set to en_US whenever no locale setting is present.

Fixed a bug that would cause an application lock-up related to code added in version 0.5.7 for sending metadata upon connection--the newmeta flag is now cleared automatically.  The bug manifested itself whenever a failed login to the radio server occurred upon a repeat connection attempt.

Added code that calls shout_set_audio_info to declare the bitrate, sample rate, and number of channels.  This should help users of certain clients who may be having problems tuning in.

Added EXTM3U option to prefs.  This allows the turning off of extended m3u processing for when you add playlists.  It also prevents the saving of extm3u data (when deactivated) when you save a playlist.

A sensible filename will automatically be chosen when none is specified when saving playlists. A default filename is also provided.

The application will now work when /dev/shm is present but not world writable which sometimes happens.  Should that be the case pipes will be created in the users home directory instead.

The file chooser dialog now supports multiple file selections.

The file chooser dialog now works properly with G_FILENAME_ENCODING set to @locale with files with international characters in the filename.

Listen and Stream buttons are now respected in Basic Streamer mode.

Fixed a bug where IDJC could hang when Send Metadata was unselected.

Added a 192kbps Streaming mode for mp3.

* Changes in version 0.5.7 *

The song title metadata is now automatically set upon connection with the server.

No longer allocates buffers for every frame of data.  The old ones are reused if they are big enough.

Added a track history so the DJ no longer needs to remember what tracks he played.

Altered vu_update so it can be used in two modes rather than maintaining two almost identical functions.  Calling it with False as the parameter will prevent thread locking from being used.  I also moved the thread locking to the outermost scope of this function to prevent the two forms of the function from possibly running concurrently and causing a lock with the server module.

Removed unused variables in the mixer.  Tidied up variable declarations and added comments.  Moved global variables to local ones wherever possible.  Changed one or two variable types in relation to the DJ Alarm mechanism for consistency.  Altered the way the pipe_reader structures are handled--they are now allocated on the heap.

mIRC style colour entry can be done by pressing Ctrl+k which inserts a character-code-3 into the message entry boxes of the X-Chat announcement feature at the cursor.  The user needs to follow it up with a numerical foreground colour number and an optional comma separated background colour number.  A Ctrl+k not preceding a number will cause colours to revert to default (colours turned off).

A submenu has been added so that it is now possible to select colours in the X-Chat (announce and timer) message boxes, by right clicking for a pop-up menu, and browsing the "mIRC Colour Chart" submenu.  The first click chooses the foreground, and the second click, the background, which is slightly different to how X-Chat does it.  Colour 99 is for transparent background.

Modified a couple of german labels to prevent distortion of the GUI.

Added code for a clean exit when receiving a ^C in the console.

New labels for most of the widgets in german.  Credit in the AUTHORS file.

Added infrastructure for multiple language support.  The intention is to initially support english, german, and french.

JACK error messages generated when starting JACK automatically no longer cause IDJC to fail.  Some of these messages are merely informational so they can all be ignored.  They are now prefixed JACK instead of IDJC and are only treated as information when the client activation fails.

Now plays mono wav files propery with MPlayer CVS version.

The pipereader code has been rearranged so that it is now as integrated into its own code module as is practicable.  Added a precautionary mutex on the flushing mechanism.

* Changes in version 0.5.6a *

Bugfix: repaired the track seeking ability of the media players.

* Changes in version 0.5.6 *

Added a pause button to the stream recorder.

Ripped out all the reusable code from the mixer and put it in separate source files.

Improved microphone icon.  Before it was perfectly horizontal which looked a bit odd.  The shaft colour is now bronze from the slightly greenish anodised look of before.

Added a man page for IDJC.  It covers advice on configuring JACK.

Modified the parse routines in idjcmixer and idjcserver to use code in a new common source file kvpdict.c that ensures that no buffer can be overfilled.  A new buffer is allocated every time that new data is received (made perfectly to measure) rather than using fixed size buffers as was done previously.

Thanks to the GNU autotools libshout is now optional, but recommended of course.  The server window streaming related widgets will appear ghosted if you install IDJC without libshout. 

Added GNU autotools build system.  ./configure and all that.

Added a feature where the mic button is automatically turned on when in greenphone mode.  The mic was always on in greenphone mode before but the display did not always reflect this.  The microphone stays on after greenphone mode is cancelled.

The listen buttons go into indeterminate state now and become insensitive when in redphone mode with the microphone off.   Before the listen buttons would just go insensitive and when made sensitive later on they got stuck in pre-light mode until moused over (stupid GTK+ glitch, I suspect).

Added a control string and an update button for metadata.  You can now update the metadata manually with a button click.

Added a bandpass filter for the noisegate.  This makes the noisegate much less sensitive to low frequency air effects and mains hum, and shuts off sooner due to high frequency room reverberations also being filtered out.

Subtle graphical tweak to the phone icons to look a little less flat by adding some shading.

Optimised the mic and aux fade in/out code to prevent the gain factors from getting too small (it overloads the fpu).  Optimised the compressor and noisegate by doing the above and by eliminating casting and reducing division.  CPU usage on the mixer is now in the 3-4% range when optimised.  Before it would start at this point and rise to around 6-7% (on my machine at least).

Volume and Aux now fade in/out when the mute/unmute buttons are pressed.  Red button on the jingles player now causes the interlude player volume to be automuted.

MPlayer is no longer started with -cache option for FLAC and Ogg files due to the extended startup times involved.

Code tidy-up in the mixer.  Most notably in the buffer flushing code.  Added some comments.

The track played by the interlude player is now highlighted.

The sequence box is now ghosted when the jingles player is playing.<|MERGE_RESOLUTION|>--- conflicted
+++ resolved
@@ -1,18 +1,16 @@
 * Changes in version 0.8.8 *
 
-<<<<<<< HEAD
 Run-time linking to libmad removed. This is a forced dependency now.
 
 New dependency twolame adds official mp2 support for streaming, recording, playback, tagging.
 
 Added a brand new encoder format selection user interface which eliminates the possiblity of the user to select bad encoder setting combinations. It also looks much better.
-=======
+
 Decoder module avcodecdecode.c now requests audio in float format from libavcodec with theoretically better audio quality.
 
 Fixed deprecation warnings from avcodecdecode.c.
 
 Fix to vu_update in python/maingui.py to allow received values to contain = characters.
->>>>>>> bf03573d
 
 Added the ability to remove the main players' visibility. Useful for when using external players.
 
